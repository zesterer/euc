[package]
name = "euc"
<<<<<<< HEAD
version = "0.5.3"
=======
version = "0.6.0"
>>>>>>> 45f2a7ec
description = "A software rendering crate that lets you write shaders with Rust"
authors = ["Joshua Barretto <joshua.s.barretto@gmail.com>", "Martin Sandfuchs <martin@cluginbuehl.ch>"]
license = "Apache-2.0 AND MIT"
repository = "https://github.com/zesterer/euc"
readme = "README.md"
edition = "2018"
keywords = ["renderer", "3D", "graphics", "rasterizer", "shader"]
exclude = [
	"/misc",
	"/misc/*",
]

[dependencies]
<<<<<<< HEAD
num-traits = { version = "0.2.11", default-features = false, optional = true }
vek = { version = "0.14.1", default-features = false, features = ["rgb", "rgba"] }
=======
vek = { version = "0.16", default-features = false, features = [] }
image = { version = "0.24", optional = true }
num_cpus = { version = "1.13", optional = true }
fxhash = { version = "0.2", optional = true }
micromath = { version = "1.1", optional = true }
clipline = "0.1.2"
>>>>>>> 45f2a7ec

[features]
default = ["std", "image", "par"]
std = ["vek/std"]
libm = ["vek/libm"]
nightly = []
simd = ["vek/repr_simd", "vek/platform_intrinsics"]
image = ["dep:image"]
par = ["std", "num_cpus", "fxhash"]
micromath = ["dep:micromath"]

[dev-dependencies]
vek = { version = "0.16", default-features = false, features = ["rgba"] }
minifb = "0.20"
wavefront = "0.2"
criterion = "0.3.3"
image = "0.24"
derive_more = "0.99"

[lib]
bench = false

[[bench]]
name = "teapot"
harness = false

[profile.dev]
# Optimize by default so we don't need to remember to always pass in --release
opt-level = 3
overflow-checks = false<|MERGE_RESOLUTION|>--- conflicted
+++ resolved
@@ -1,10 +1,6 @@
 [package]
 name = "euc"
-<<<<<<< HEAD
-version = "0.5.3"
-=======
 version = "0.6.0"
->>>>>>> 45f2a7ec
 description = "A software rendering crate that lets you write shaders with Rust"
 authors = ["Joshua Barretto <joshua.s.barretto@gmail.com>", "Martin Sandfuchs <martin@cluginbuehl.ch>"]
 license = "Apache-2.0 AND MIT"
@@ -18,17 +14,12 @@
 ]
 
 [dependencies]
-<<<<<<< HEAD
-num-traits = { version = "0.2.11", default-features = false, optional = true }
-vek = { version = "0.14.1", default-features = false, features = ["rgb", "rgba"] }
-=======
 vek = { version = "0.16", default-features = false, features = [] }
 image = { version = "0.24", optional = true }
 num_cpus = { version = "1.13", optional = true }
 fxhash = { version = "0.2", optional = true }
 micromath = { version = "1.1", optional = true }
 clipline = "0.1.2"
->>>>>>> 45f2a7ec
 
 [features]
 default = ["std", "image", "par"]
